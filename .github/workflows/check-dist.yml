# `dist/index.js` is a special file in Actions.
# When you reference an action with `uses:` in a workflow,
# `index.js` is the code that will run.
# For our project, we generate this file through a build process from other source files.
# We need to make sure the checked-in `index.js` actually matches what we expect it to be.
name: Check dist/

on:
  push:
    branches:
      - main
    paths-ignore:
      - '**.md'
  pull_request:
    paths-ignore:
      - '**.md'
  workflow_dispatch:

jobs:
  check-dist:
    runs-on: ubuntu-latest

    steps:
      - uses: actions/checkout@b4ffde65f46336ab88eb53be808477a3936bae11 # v4.1.1

<<<<<<< HEAD
      - name: Set up Node.js
        uses: actions/setup-node@v4.0.1
=======
      - name: Set Node.js 16.x
        uses: actions/setup-node@b39b52d1213e96004bfcb1c61a8a6fa8ab84f3e8 # v4.0.1
>>>>>>> 5d8c7d3e
        with:
          node-version-file: '.nvmrc'

      - name: Install dependencies
        run: npm ci

      - name: Rebuild the dist/ directory
        run: npm run prepare

      - name: Compare the expected and actual dist/ directories
        run: |
          if [ "$(git diff --ignore-space-at-eol dist/ | wc -l)" -gt "0" ]; then
            echo "Detected uncommitted changes after build.  See status below:"
            git diff
            exit 1
          fi
        id: diff

      # If index.js was different than expected, upload the expected version as an artifact
      - uses: actions/upload-artifact@c7d193f32edcb7bfad88892161225aeda64e9392 # v4.0.0
        if: ${{ failure() && steps.diff.conclusion == 'failure' }}
        with:
          name: dist
          path: dist/<|MERGE_RESOLUTION|>--- conflicted
+++ resolved
@@ -23,13 +23,8 @@
     steps:
       - uses: actions/checkout@b4ffde65f46336ab88eb53be808477a3936bae11 # v4.1.1
 
-<<<<<<< HEAD
       - name: Set up Node.js
-        uses: actions/setup-node@v4.0.1
-=======
-      - name: Set Node.js 16.x
         uses: actions/setup-node@b39b52d1213e96004bfcb1c61a8a6fa8ab84f3e8 # v4.0.1
->>>>>>> 5d8c7d3e
         with:
           node-version-file: '.nvmrc'
 
